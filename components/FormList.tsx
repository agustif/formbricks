import Link from "next/link";
import Router from "next/router";
import { Fragment } from "react";
import { Menu, Transition } from "@headlessui/react";
import {
  DocumentAddIcon,
  PlusIcon,
  TerminalIcon,
  ViewGridAddIcon,
} from "@heroicons/react/outline";
import EmptyPageFiller from "./layout/EmptyPageFiller";
import { DotsHorizontalIcon, TrashIcon } from "@heroicons/react/solid";
import { classNames } from "../lib/utils";
import { createForm, useForms } from "../lib/forms";
import Image from "next/image";

export default function FormList() {
  const { forms, mutateForms } = useForms();

  const newForm = async () => {
    const form = await createForm();
    await Router.push(`/forms/${form.id}/welcome`);
  };

  const deleteForm = async (form, formIdx) => {
    try {
      await fetch(`/api/forms/${form.id}`, {
        method: "DELETE",
      });
      // remove locally
      const updatedForms = [...forms];
      updatedForms.splice(formIdx, 1);
      mutateForms(updatedForms);
    } catch (error) {
      console.error(error);
    }
  };

  return (
    <div>
      {forms &&
        (forms.length === 0 ? (
          <div className="mt-5 text-center">
            <EmptyPageFiller
              onClick={() => newForm()}
              alertText="You don't have any forms yet."
              hintText="Start by creating a form."
              buttonText="create form"
              borderStyles="border-4 border-dotted border-snoopred"
              icon="BsFilePlus"
            >
              <DocumentAddIcon className="w-24 h-24 mx-auto text-lightgray-700 stroke-thin" />
            </EmptyPageFiller>
          </div>
        ) : (
          <ul className="grid grid-cols-1 gap-6 sm:grid-cols-2 md:grid-cols-3 lg:grid-cols-5 place-content-stretch">
            <button onClick={() => newForm()}>
              <li className="col-span-1">
                <div className="overflow-hidden font-light text-white rounded-md shadow bg-snoopfade">
                  <div className="px-4 py-8 sm:p-14">
                    <PlusIcon className="mx-auto w-14 h-14 stroke-thin" />
                    create form
                  </div>
                </div>
              </li>
            </button>
            {forms
              .sort((a, b) => b.updatedAt - a.updatedAt)
              .map((form, formIdx) => (
                <li key={form.id} className="col-span-1 ">
                  <div className="flex flex-col justify-between h-full bg-white rounded-md shadow">
                    <Link href={`/forms/${form.id}`}>
                      <a>
                        <div className="px-4 py-5 text-lg sm:p-6">
                          {form.name}
                        </div>
                      </a>
                    </Link>
<<<<<<< HEAD
                    <div className="px-4 py-1 text-right sm:px-6">
                      <Menu
                        as="div"
                        className="relative inline-block text-left"
                      >
                        {({ open }) => (
                          <>
                            <div>
                              <Menu.Button className="flex items-center p-2 -m-2 rounded-full text-darkgray-400 hover:text-darkgray-500 focus:outline-none">
                                <span className="sr-only">Open options</span>
                                <DotsHorizontalIcon
                                  className="w-5 h-5"
                                  aria-hidden="true"
                                />
                              </Menu.Button>
                            </div>

                            <Transition
                              show={open}
                              as={Fragment}
                              enter="transition ease-out duration-100"
                              enterFrom="transform opacity-0 scale-95"
                              enterTo="transform opacity-100 scale-100"
                              leave="transition ease-in duration-75"
                              leaveFrom="transform opacity-100 scale-100"
                              leaveTo="transform opacity-0 scale-95"
                            >
                              <Menu.Items
                                static
                                className="absolute left-0 w-56 mt-2 origin-top-right bg-white rounded-md shadow-lg"
=======
                    <div className="divide-y divide-lightgray-200 ">
                      <div className="inline-flex px-2 py-1 mb-2 ml-4 text-sm rounded-sm bg-lightgray-400 text-darkgray-700">
                        {form.formType == "NOCODE" ? (
                          <div className="flex">
                            <ViewGridAddIcon className="w-4 h-4 my-auto mr-1" />
                            No-Code
                          </div>
                        ) : (
                          <div className="flex">
                            <TerminalIcon className="w-4 h-4 my-auto mr-1" />
                            Code
                          </div>
                        )}
                      </div>

                      <div className="flex justify-between px-4 py-2 text-right sm:px-6">
                        <p className="text-xs text-lightgray-900 ">
                          {form.submissionSessions?.length} responses
                        </p>
                        <Menu
                          as="div"
                          className="relative inline-block text-left"
                        >
                          {({ open }) => (
                            <>
                              <div>
                                <Menu.Button className="flex items-center p-2 -m-2 rounded-full text-snoopred">
                                  <span className="sr-only">Open options</span>
                                  <DotsHorizontalIcon
                                    className="w-5 h-5"
                                    aria-hidden="true"
                                  />
                                </Menu.Button>
                              </div>

                              <Transition
                                show={open}
                                as={Fragment}
                                enter="transition ease-out duration-100"
                                enterFrom="transform opacity-0 scale-95"
                                enterTo="transform opacity-100 scale-100"
                                leave="transition ease-in duration-75"
                                leaveFrom="transform opacity-100 scale-100"
                                leaveTo="transform opacity-0 scale-95"
>>>>>>> bb903489
                              >
                                <Menu.Items
                                  static
                                  className="absolute left-0 w-56 mt-2 origin-top-right bg-white rounded-md shadow-lg ring-1 ring-black ring-opacity-5 focus:outline-none"
                                >
                                  <div className="py-1">
                                    <Menu.Item>
                                      {({ active }) => (
                                        <button
                                          onClick={() =>
                                            deleteForm(form, formIdx)
                                          }
                                          className={classNames(
                                            active
                                              ? "bg-lightgray-100 text-darkgray-700"
                                              : "text-darkgray-500",
                                            "flex px-4 py-2 text-sm w-full"
                                          )}
                                        >
                                          <TrashIcon
                                            className="w-5 h-5 mr-3 text-darkgray-400"
                                            aria-hidden="true"
                                          />
                                          <span>Delete Form</span>
                                        </button>
                                      )}
                                    </Menu.Item>
                                  </div>
                                </Menu.Items>
                              </Transition>
                            </>
                          )}
                        </Menu>
                      </div>
                    </div>
                  </div>
                </li>
              ))}
          </ul>
        ))}
    </div>
  );
}<|MERGE_RESOLUTION|>--- conflicted
+++ resolved
@@ -76,38 +76,6 @@
                         </div>
                       </a>
                     </Link>
-<<<<<<< HEAD
-                    <div className="px-4 py-1 text-right sm:px-6">
-                      <Menu
-                        as="div"
-                        className="relative inline-block text-left"
-                      >
-                        {({ open }) => (
-                          <>
-                            <div>
-                              <Menu.Button className="flex items-center p-2 -m-2 rounded-full text-darkgray-400 hover:text-darkgray-500 focus:outline-none">
-                                <span className="sr-only">Open options</span>
-                                <DotsHorizontalIcon
-                                  className="w-5 h-5"
-                                  aria-hidden="true"
-                                />
-                              </Menu.Button>
-                            </div>
-
-                            <Transition
-                              show={open}
-                              as={Fragment}
-                              enter="transition ease-out duration-100"
-                              enterFrom="transform opacity-0 scale-95"
-                              enterTo="transform opacity-100 scale-100"
-                              leave="transition ease-in duration-75"
-                              leaveFrom="transform opacity-100 scale-100"
-                              leaveTo="transform opacity-0 scale-95"
-                            >
-                              <Menu.Items
-                                static
-                                className="absolute left-0 w-56 mt-2 origin-top-right bg-white rounded-md shadow-lg"
-=======
                     <div className="divide-y divide-lightgray-200 ">
                       <div className="inline-flex px-2 py-1 mb-2 ml-4 text-sm rounded-sm bg-lightgray-400 text-darkgray-700">
                         {form.formType == "NOCODE" ? (
@@ -152,7 +120,6 @@
                                 leave="transition ease-in duration-75"
                                 leaveFrom="transform opacity-100 scale-100"
                                 leaveTo="transform opacity-0 scale-95"
->>>>>>> bb903489
                               >
                                 <Menu.Items
                                   static
