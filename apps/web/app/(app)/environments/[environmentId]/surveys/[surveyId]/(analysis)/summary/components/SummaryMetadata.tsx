--- conflicted
+++ resolved
@@ -58,15 +58,9 @@
           />
           <StatCard
             label="Drop Offs"
-<<<<<<< HEAD
-            percentage={`${Math.round(((totalDisplays - completedResponses) / totalDisplays) * 100)}%`}
-            value={responses.length === 0 ? <span>-</span> : totalDisplays - completedResponses}
-            tooltipText="People who started but did not complete the survey"
-=======
             percentage={`${Math.round(((totalResponses - completedResponses) / totalResponses) * 100)}%`}
             value={responses.length === 0 ? <span>-</span> : totalResponses - completedResponses}
             tooltipText="People who started but not completed the survey."
->>>>>>> 10e3dd37
           />
         </div>
         <div className="flex flex-col justify-between lg:col-span-1">
