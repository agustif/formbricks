"use client";

import React from "react";
import AlertDialog from "@/components/shared/AlertDialog";
import DeleteDialog from "@/components/shared/DeleteDialog";
import SurveyStatusDropdown from "@/components/shared/SurveyStatusDropdown";
import type { Survey } from "@formbricks/types/surveys";
import { TEnvironment } from "@formbricks/types/v1/environment";
import { Button, Input } from "@formbricks/ui";
import { ArrowLeftIcon, Cog8ToothIcon, ExclamationTriangleIcon } from "@heroicons/react/24/solid";
import { isEqual } from "lodash";
import { useRouter } from "next/navigation";
import { useEffect, useState } from "react";
import toast from "react-hot-toast";
import { validateQuestion } from "./Validation";
<<<<<<< HEAD
import { QuestionType } from "@formbricks/types/questions";
=======
import { TSurvey, TSurveyWithAnalytics } from "@formbricks/types/v1/surveys";
import { deleteSurveyAction, surveyMutateAction } from "./actions";
import { TProduct } from "@formbricks/types/v1/product";
import { TEnvironment } from "@formbricks/types/v1/environment";
>>>>>>> fa0d4ab8

interface SurveyMenuBarProps {
  localSurvey: TSurveyWithAnalytics;
  survey: TSurveyWithAnalytics;
  setLocalSurvey: (survey: TSurveyWithAnalytics) => void;
  environment: TEnvironment;
  activeId: "questions" | "settings";
  setActiveId: (id: "questions" | "settings") => void;
  setInvalidQuestions: (invalidQuestions: String[]) => void;
  product: TProduct;
}

export default function SurveyMenuBar({
  localSurvey,
  survey,
  environment,
  setLocalSurvey,
  activeId,
  setActiveId,
  setInvalidQuestions,
  product,
}: SurveyMenuBarProps) {
  const router = useRouter();
  const [audiencePrompt, setAudiencePrompt] = useState(true);
  const [isDeleteDialogOpen, setDeleteDialogOpen] = useState(false);
  const [isConfirmDialogOpen, setConfirmDialogOpen] = useState(false);
  const [isMutatingSurvey, setIsMutatingSurvey] = useState(false);
  let faultyQuestions: String[] = [];

  useEffect(() => {
    if (audiencePrompt && activeId === "settings") {
      setAudiencePrompt(false);
    }
  }, [activeId, audiencePrompt]);

  useEffect(() => {
    const warningText = "You have unsaved changes - are you sure you wish to leave this page?";
    const handleWindowClose = (e: BeforeUnloadEvent) => {
      if (!isEqual(localSurvey, survey)) {
        e.preventDefault();
        return (e.returnValue = warningText);
      }
    };

    window.addEventListener("beforeunload", handleWindowClose);
    return () => {
      window.removeEventListener("beforeunload", handleWindowClose);
    };
  }, [localSurvey, survey]);

  // write a function which updates the local survey status
  const updateLocalSurveyStatus = (status: Survey["status"]) => {
    const updatedSurvey = JSON.parse(JSON.stringify(localSurvey));
    updatedSurvey.status = status;
    setLocalSurvey(updatedSurvey);
  };

  const deleteSurvey = async (surveyId) => {
    try {
      await deleteSurveyAction(surveyId);
      router.refresh();
      setDeleteDialogOpen(false);
      router.back();
    } catch (error) {
      console.log("An error occurred deleting the survey");
    }
  };

  const handleBack = () => {
    const createdAt = new Date(localSurvey.createdAt).getTime();
    const updatedAt = new Date(localSurvey.updatedAt).getTime();

    if (createdAt === updatedAt && localSurvey.status === "draft") {
      setDeleteDialogOpen(true);
    } else if (!isEqual(localSurvey, survey)) {
      setConfirmDialogOpen(true);
    } else {
      router.back();
    }
  };

  const validateSurvey = (survey) => {
    const existingLogicConditions = new Set();
    const existingQuestionIds = new Set();

    if (localSurvey.questions.length === 0) {
      toast.error("Please add at least one question");
      return;
    }

    faultyQuestions = [];
    for (let index = 0; index < survey.questions.length; index++) {
      const question = survey.questions[index];
      const isValid = validateQuestion(question);

      if (!isValid) {
        faultyQuestions.push(question.id);
      }
    }
    // if there are any faulty questions, the user won't be allowed to save the survey
    if (faultyQuestions.length > 0) {
      setInvalidQuestions(faultyQuestions);
      toast.error("Please fill all required fields.");
      return false;
    }

    for (const question of survey.questions) {
      if (existingQuestionIds.has(question.id)) {
        toast.error("There are 2 identical question IDs. Please update one.");
        return false;
      }
      existingQuestionIds.add(question.id);

      if (
        question.type === QuestionType.MultipleChoiceSingle ||
        question.type === QuestionType.MultipleChoiceMulti
      ) {
        const haveSameChoices =
          question.choices.some((element) => element.label.trim() === "") ||
          question.choices.some((element, index) =>
            question.choices
              .slice(index + 1)
              .some((nextElement) => nextElement.label.trim() === element.label.trim())
          );

        if (haveSameChoices) {
          toast.error("You have 2 same choices. Please update or delete one.");
          return false;
        }
      }

      for (const logic of question.logic || []) {
        const validFields = ["condition", "destination", "value"].filter(
          (field) => logic[field] !== undefined
        ).length;

        if (validFields < 2) {
          setInvalidQuestions([question.id]);
          toast.error("Incomplete logic jumps detected: Please fill or delete them.");
          return false;
        }

        if (question.required && logic.condition === "skipped") {
          toast.error("You have a missing logic condition. Please update or delete it.");
          return false;
        }

        const thisLogic = `${logic.condition}-${logic.value}`;
        if (existingLogicConditions.has(thisLogic)) {
          setInvalidQuestions([question.id]);
          toast.error("You have 2 competing logic conditons. Please update or delete one.");
          return false;
        }
        existingLogicConditions.add(thisLogic);
      }
    }

    /*
     Check whether the count for autocomplete responses is not less 
     than the current count of accepted response and also it is not set to 0
    */
    if (
      (survey.autoComplete && survey._count?.responses && survey._count.responses >= survey.autoComplete) ||
      survey?.autoComplete === 0
    ) {
      return false;
    }

<<<<<<< HEAD
    if (
      survey.redirectUrl &&
      !survey.redirectUrl.includes("https://") &&
      !survey.redirectUrl.includes("http://")
    ) {
      toast.error("Please enter a valid URL for redirecting respondents.");
      return false;
    }

    return true;
  };

  const saveSurveyAction = (shouldNavigateBack = false) => {
    if (localSurvey.questions.length === 0) {
      toast.error("Please add at least one question.");
      return;
    }

    // variable named strippedSurvey that is a copy of localSurvey with isDraft removed from every question
    const strippedSurvey = {
=======
    return true;
  };

  const saveSurveyAction = async (shouldNavigateBack = false) => {
    setIsMutatingSurvey(true);
    // Create a copy of localSurvey with isDraft removed from every question
    const strippedSurvey: TSurvey = {
>>>>>>> fa0d4ab8
      ...localSurvey,
      questions: localSurvey.questions.map((question) => {
        const { isDraft, ...rest } = question;
        return rest;
      }),
    };

    if (!validateSurvey(localSurvey)) {
      return;
    }

    try {
      await surveyMutateAction({ ...strippedSurvey });
      router.refresh();
      setIsMutatingSurvey(false);
      toast.success("Changes saved.");
      if (shouldNavigateBack) {
        router.back();
      } else {
        if (localSurvey.status !== "draft") {
          router.push(`/environments/${environment.id}/surveys/${localSurvey.id}/summary`);
        } else {
          router.push(`/environments/${environment.id}/surveys`);
        }
      }
    } catch (e) {
      console.error(e);
      setIsMutatingSurvey(false);
      toast.error(`Error saving changes`);
      return;
    }
  };

  return (
    <>
      {environment?.type === "development" && (
        <nav className="top-0 z-10 w-full border-b border-slate-200 bg-white">
          <div className="h-6 w-full bg-[#A33700] p-0.5 text-center text-sm text-white">
            You&apos;re in development mode. Use it to test surveys, actions and attributes.
          </div>
        </nav>
      )}
      <div className="border-b border-slate-200 bg-white px-5 py-3 sm:flex sm:items-center sm:justify-between">
        <div className="flex items-center space-x-2 whitespace-nowrap">
          <Button
            variant="secondary"
            StartIcon={ArrowLeftIcon}
            onClick={() => {
              handleBack();
            }}>
            Back
          </Button>
          <p className="hidden pl-4 font-semibold md:block">{product.name} / </p>
          <Input
            defaultValue={localSurvey.name}
            onChange={(e) => {
              const updatedSurvey = { ...localSurvey, name: e.target.value };
              setLocalSurvey(updatedSurvey);
            }}
            className="w-72 border-white hover:border-slate-200 "
          />
        </div>
        {!!localSurvey.analytics.responseRate && (
          <div className="mx-auto flex items-center rounded-full border border-amber-200 bg-amber-100 p-2 text-amber-700 shadow-sm">
            <ExclamationTriangleIcon className=" h-5 w-5 text-amber-400" />
            <p className="max-w-[90%] pl-1 text-xs lg:text-sm">
              This survey received responses. To keep the data consistent, make changes with caution.
            </p>
          </div>
        )}
        <div className="mt-3 flex sm:ml-4 sm:mt-0">
          <div className="mr-4 flex items-center">
            <SurveyStatusDropdown
              surveyId={localSurvey.id}
              environmentId={environment.id}
              updateLocalSurveyStatus={updateLocalSurveyStatus}
            />
          </div>
          <Button
            variant={localSurvey.status === "draft" ? "secondary" : "darkCTA"}
            className="mr-3"
            loading={isMutatingSurvey}
            onClick={() => saveSurveyAction()}>
            Save
          </Button>
          {localSurvey.status === "draft" && audiencePrompt && (
            <Button
              variant="darkCTA"
              onClick={() => {
                setAudiencePrompt(false);
                setActiveId("settings");
              }}
              EndIcon={Cog8ToothIcon}>
              Continue to Settings
            </Button>
          )}
          {localSurvey.status === "draft" && !audiencePrompt && (
            <Button
              disabled={
                localSurvey.type === "web" &&
                localSurvey.triggers &&
                (localSurvey.triggers[0]?.id === "" || localSurvey.triggers.length === 0)
              }
              variant="darkCTA"
              loading={isMutatingSurvey}
              onClick={async () => {
                setIsMutatingSurvey(true);
                if (!validateSurvey(localSurvey)) {
                  return;
                }
                await surveyMutateAction({ ...localSurvey, status: "inProgress" });
                router.refresh();
                setIsMutatingSurvey(false);
                router.push(`/environments/${environment.id}/surveys/${localSurvey.id}/summary?success=true`);
              }}>
              Publish
            </Button>
          )}
        </div>
        <DeleteDialog
          deleteWhat="Draft"
          open={isDeleteDialogOpen}
          setOpen={setDeleteDialogOpen}
          onDelete={() => deleteSurvey(localSurvey.id)}
          text="Do you want to delete this draft?"
          useSaveInsteadOfCancel={true}
          onSave={() => saveSurveyAction(true)}
        />
        <AlertDialog
          confirmWhat="Survey changes"
          open={isConfirmDialogOpen}
          setOpen={setConfirmDialogOpen}
          onDiscard={() => {
            setConfirmDialogOpen(false);
            router.back();
          }}
          text="You have unsaved changes in your survey. Would you like to save them before leaving?"
          useSaveInsteadOfCancel={true}
          onSave={() => saveSurveyAction(true)}
        />
      </div>
    </>
  );
}<|MERGE_RESOLUTION|>--- conflicted
+++ resolved
@@ -5,7 +5,6 @@
 import DeleteDialog from "@/components/shared/DeleteDialog";
 import SurveyStatusDropdown from "@/components/shared/SurveyStatusDropdown";
 import type { Survey } from "@formbricks/types/surveys";
-import { TEnvironment } from "@formbricks/types/v1/environment";
 import { Button, Input } from "@formbricks/ui";
 import { ArrowLeftIcon, Cog8ToothIcon, ExclamationTriangleIcon } from "@heroicons/react/24/solid";
 import { isEqual } from "lodash";
@@ -13,14 +12,11 @@
 import { useEffect, useState } from "react";
 import toast from "react-hot-toast";
 import { validateQuestion } from "./Validation";
-<<<<<<< HEAD
-import { QuestionType } from "@formbricks/types/questions";
-=======
 import { TSurvey, TSurveyWithAnalytics } from "@formbricks/types/v1/surveys";
 import { deleteSurveyAction, surveyMutateAction } from "./actions";
 import { TProduct } from "@formbricks/types/v1/product";
 import { TEnvironment } from "@formbricks/types/v1/environment";
->>>>>>> fa0d4ab8
+import { QuestionType } from "@formbricks/types/questions";
 
 interface SurveyMenuBarProps {
   localSurvey: TSurveyWithAnalytics;
@@ -178,6 +174,15 @@
       }
     }
 
+    if (
+      survey.redirectUrl &&
+      !survey.redirectUrl.includes("https://") &&
+      !survey.redirectUrl.includes("http://")
+    ) {
+      toast.error("Please enter a valid URL for redirecting respondents.");
+      return false;
+    }
+
     /*
      Check whether the count for autocomplete responses is not less 
      than the current count of accepted response and also it is not set to 0
@@ -189,36 +194,17 @@
       return false;
     }
 
-<<<<<<< HEAD
-    if (
-      survey.redirectUrl &&
-      !survey.redirectUrl.includes("https://") &&
-      !survey.redirectUrl.includes("http://")
-    ) {
-      toast.error("Please enter a valid URL for redirecting respondents.");
-      return false;
-    }
-
     return true;
   };
 
-  const saveSurveyAction = (shouldNavigateBack = false) => {
+  const saveSurveyAction = async (shouldNavigateBack = false) => {
     if (localSurvey.questions.length === 0) {
       toast.error("Please add at least one question.");
       return;
     }
-
-    // variable named strippedSurvey that is a copy of localSurvey with isDraft removed from every question
-    const strippedSurvey = {
-=======
-    return true;
-  };
-
-  const saveSurveyAction = async (shouldNavigateBack = false) => {
     setIsMutatingSurvey(true);
     // Create a copy of localSurvey with isDraft removed from every question
     const strippedSurvey: TSurvey = {
->>>>>>> fa0d4ab8
       ...localSurvey,
       questions: localSurvey.questions.map((question) => {
         const { isDraft, ...rest } = question;
