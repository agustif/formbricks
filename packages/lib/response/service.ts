import "server-only";

import { prisma } from "@formbricks/database";
import {
  TResponse,
  TResponseInput,
  TResponseUpdateInput,
  ZResponseInput,
  ZResponseUpdateInput,
} from "@formbricks/types/v1/responses";
import { DatabaseError, ResourceNotFoundError } from "@formbricks/types/v1/errors";
import { TPerson } from "@formbricks/types/v1/people";
import { TTag } from "@formbricks/types/v1/tags";
import { z } from "zod";
import { cache } from "react";
import { getPerson, transformPrismaPerson } from "../person/service";
import { captureTelemetry } from "../telemetry";
import { validateInputs } from "../utils/validate";
import { ZId } from "@formbricks/types/v1/environment";
import { revalidateTag } from "next/cache";
<<<<<<< HEAD
import { deleteDisplayByResponseId } from "../services/displays";
=======
import { Prisma } from "@prisma/client";
>>>>>>> 59acb761

const responseSelection = {
  id: true,
  createdAt: true,
  updatedAt: true,
  surveyId: true,
  finished: true,
  data: true,
  meta: true,
  personAttributes: true,
  singleUseId: true,
  person: {
    select: {
      id: true,
      createdAt: true,
      updatedAt: true,
      environmentId: true,
      attributes: {
        select: {
          value: true,
          attributeClass: {
            select: {
              name: true,
            },
          },
        },
      },
    },
  },
  notes: {
    select: {
      id: true,
      createdAt: true,
      updatedAt: true,
      text: true,
      user: {
        select: {
          id: true,
          name: true,
        },
      },
      isResolved: true,
      isEdited: true,
    },
  },
  tags: {
    select: {
      tag: {
        select: {
          id: true,
          createdAt: true,
          updatedAt: true,
          name: true,
          environmentId: true,
        },
      },
    },
  },
};

export const getResponsesCacheTag = (surveyId: string) => `surveys-${surveyId}-responses`;

export const getResponseCacheTag = (responseId: string) => `responses-${responseId}`;

export const getResponsesByPersonId = async (personId: string): Promise<Array<TResponse> | null> => {
  validateInputs([personId, ZId]);
  try {
    const responsePrisma = await prisma.response.findMany({
      where: {
        personId,
      },
      select: responseSelection,
    });

    if (!responsePrisma) {
      throw new ResourceNotFoundError("Response from PersonId", personId);
    }

    let responses: Array<TResponse> = [];

    responsePrisma.forEach((response) => {
      responses.push({
        ...response,
        person: response.person ? transformPrismaPerson(response.person) : null,
        tags: response.tags.map((tagPrisma: { tag: TTag }) => tagPrisma.tag),
      });
    });

    return responses;
  } catch (error) {
    if (error instanceof Prisma.PrismaClientKnownRequestError) {
      throw new DatabaseError("Database operation failed");
    }

    throw error;
  }
};

export const getResponseBySingleUseId = cache(
  async (surveyId: string, singleUseId?: string): Promise<TResponse | null> => {
    validateInputs([surveyId, ZId], [singleUseId, z.string()]);
    try {
      if (!singleUseId) {
        return null;
      }
      const responsePrisma = await prisma.response.findUnique({
        where: {
          surveyId_singleUseId: { surveyId, singleUseId },
        },
        select: responseSelection,
      });

      if (!responsePrisma) {
        return null;
      }

      const response: TResponse = {
        ...responsePrisma,
        person: responsePrisma.person ? transformPrismaPerson(responsePrisma.person) : null,
        tags: responsePrisma.tags.map((tagPrisma: { tag: TTag }) => tagPrisma.tag),
      };

      return response;
    } catch (error) {
      if (error instanceof Prisma.PrismaClientKnownRequestError) {
        throw new DatabaseError("Database operation failed");
      }

      throw error;
    }
  }
);

export const createResponse = async (responseInput: Partial<TResponseInput>): Promise<TResponse> => {
  validateInputs([responseInput, ZResponseInput.partial()]);
  captureTelemetry("response created");
  try {
    let person: TPerson | null = null;

    if (responseInput.personId) {
      person = await getPerson(responseInput.personId);
    }

    const responsePrisma = await prisma.response.create({
      data: {
        survey: {
          connect: {
            id: responseInput.surveyId,
          },
        },
        finished: responseInput.finished,
        data: responseInput.data,
        ...(responseInput.personId && {
          person: {
            connect: {
              id: responseInput.personId,
            },
          },
          personAttributes: person?.attributes,
        }),
        ...(responseInput.meta && ({ meta: responseInput?.meta } as Prisma.JsonObject)),
        singleUseId: responseInput.singleUseId,
      },
      select: responseSelection,
    });

    const response: TResponse = {
      ...responsePrisma,
      person: responsePrisma.person ? transformPrismaPerson(responsePrisma.person) : null,
      tags: responsePrisma.tags.map((tagPrisma: { tag: TTag }) => tagPrisma.tag),
    };

    if (response.surveyId) {
      revalidateTag(getResponsesCacheTag(response.surveyId));
    }

    return response;
  } catch (error) {
    if (error instanceof Prisma.PrismaClientKnownRequestError) {
      throw new DatabaseError("Database operation failed");
    }

    throw error;
  }
};

export const getResponse = async (responseId: string): Promise<TResponse | null> => {
  validateInputs([responseId, ZId]);
  try {
    const responsePrisma = await prisma.response.findUnique({
      where: {
        id: responseId,
      },
      select: responseSelection,
    });

    if (!responsePrisma) {
      throw new ResourceNotFoundError("Response", responseId);
    }

    const response: TResponse = {
      ...responsePrisma,
      person: responsePrisma.person ? transformPrismaPerson(responsePrisma.person) : null,
      tags: responsePrisma.tags.map((tagPrisma: { tag: TTag }) => tagPrisma.tag),
    };

    return response;
  } catch (error) {
    if (error instanceof Prisma.PrismaClientKnownRequestError) {
      throw new DatabaseError("Database operation failed");
    }

    throw error;
  }
};

export const preloadSurveyResponses = (surveyId: string) => {
  validateInputs([surveyId, ZId]);
  void getSurveyResponses(surveyId);
};

export const getSurveyResponses = cache(async (surveyId: string): Promise<TResponse[]> => {
  validateInputs([surveyId, ZId]);
  try {
    const responsesPrisma = await prisma.response.findMany({
      where: {
        surveyId,
      },
      select: responseSelection,
      orderBy: [
        {
          createdAt: "desc",
        },
      ],
    });

    const responses: TResponse[] = responsesPrisma.map((responsePrisma) => ({
      ...responsePrisma,
      person: responsePrisma.person ? transformPrismaPerson(responsePrisma.person) : null,
      tags: responsePrisma.tags.map((tagPrisma: { tag: TTag }) => tagPrisma.tag),
    }));

    return responses;
  } catch (error) {
    if (error instanceof Prisma.PrismaClientKnownRequestError) {
      throw new DatabaseError("Database operation failed");
    }

    throw error;
  }
});

export const preloadEnvironmentResponses = (environmentId: string) => {
  validateInputs([environmentId, ZId]);
  void getEnvironmentResponses(environmentId);
};

export const getEnvironmentResponses = cache(async (environmentId: string): Promise<TResponse[]> => {
  validateInputs([environmentId, ZId]);
  try {
    const responsesPrisma = await prisma.response.findMany({
      where: {
        survey: {
          environmentId,
        },
      },
      select: responseSelection,
      orderBy: [
        {
          createdAt: "desc",
        },
      ],
    });

    const responses: TResponse[] = responsesPrisma.map((responsePrisma) => ({
      ...responsePrisma,
      person: responsePrisma.person ? transformPrismaPerson(responsePrisma.person) : null,
      tags: responsePrisma.tags.map((tagPrisma: { tag: TTag }) => tagPrisma.tag),
    }));

    return responses;
  } catch (error) {
    if (error instanceof Prisma.PrismaClientKnownRequestError) {
      throw new DatabaseError("Database operation failed");
    }

    throw error;
  }
});

export const updateResponse = async (
  responseId: string,
  responseInput: TResponseUpdateInput
): Promise<TResponse> => {
  validateInputs([responseId, ZId], [responseInput, ZResponseUpdateInput]);
  try {
    const currentResponse = await getResponse(responseId);

    if (!currentResponse) {
      throw new ResourceNotFoundError("Response", responseId);
    }

    // merge data object
    const data = {
      ...currentResponse.data,
      ...responseInput.data,
    };

    const responsePrisma = await prisma.response.update({
      where: {
        id: responseId,
      },
      data: {
        finished: responseInput.finished,
        data,
      },
      select: responseSelection,
    });

    const response: TResponse = {
      ...responsePrisma,
      person: responsePrisma.person ? transformPrismaPerson(responsePrisma.person) : null,
      tags: responsePrisma.tags.map((tagPrisma: { tag: TTag }) => tagPrisma.tag),
    };

    if (response.surveyId) {
      revalidateTag(getResponsesCacheTag(response.surveyId));
    }

    return response;
  } catch (error) {
    if (error instanceof Prisma.PrismaClientKnownRequestError) {
      throw new DatabaseError("Database operation failed");
    }

    throw error;
  }
};

export const deleteResponse = async (responseId: string): Promise<TResponse> => {
  validateInputs([responseId, ZId]);
  try {
    const responsePrisma = await prisma.response.delete({
      where: {
        id: responseId,
      },
      select: responseSelection,
    });

    const response: TResponse = {
      ...responsePrisma,
      person: responsePrisma.person ? transformPrismaPerson(responsePrisma.person) : null,
      tags: responsePrisma.tags.map((tagPrisma: { tag: TTag }) => tagPrisma.tag),
    };
    deleteDisplayByResponseId(responseId, response.surveyId);
    return response;
  } catch (error) {
    if (error instanceof Prisma.PrismaClientKnownRequestError) {
      throw new DatabaseError("Database operation failed");
    }

    throw error;
  }
};<|MERGE_RESOLUTION|>--- conflicted
+++ resolved
@@ -18,11 +18,8 @@
 import { validateInputs } from "../utils/validate";
 import { ZId } from "@formbricks/types/v1/environment";
 import { revalidateTag } from "next/cache";
-<<<<<<< HEAD
-import { deleteDisplayByResponseId } from "../services/displays";
-=======
+import { deleteDisplayByResponseId } from "../display/service";
 import { Prisma } from "@prisma/client";
->>>>>>> 59acb761
 
 const responseSelection = {
   id: true,
