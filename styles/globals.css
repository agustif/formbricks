@tailwind base;
@tailwind components;
@tailwind utilities;

@font-face {
  font-family: "Poppins";
  src: url("/fonts/Poppins-Bold.woff2") format("woff2"),
    url("/fonts/Poppins-Bold.woff") format("woff");
  font-weight: bold;
  font-style: normal;
  font-display: swap;
}

@font-face {
  font-family: "Poppins";
  src: url("/fonts/Poppins-Black.woff2") format("woff2"),
    url("/fonts/Poppins-Black.woff") format("woff");
  font-weight: 900;
  font-style: normal;
  font-display: swap;
}

@font-face {
  font-family: "Poppins";
  src: url("/fonts/Poppins-SemiBold.woff2") format("woff2"),
    url("/fonts/Poppins-SemiBold.woff") format("woff");
  font-weight: 600;
  font-style: normal;
  font-display: swap;
}

@font-face {
  font-family: "Poppins";
  src: url("/fonts/Poppins-ExtraBold.woff2") format("woff2"),
    url("/fonts/Poppins-ExtraBold.woff") format("woff");
  font-weight: extrabold;
  font-style: normal;
  font-display: swap;
}

@font-face {
  font-family: "Poppins";
  src: url("/fonts/Poppins-Medium.woff2") format("woff2"),
    url("/fonts/Poppins-Medium.woff") format("woff");
  font-weight: 500;
  font-style: normal;
  font-display: swap;
}

@font-face {
  font-family: "Poppins";
  src: url("/fonts/Poppins-Light.woff2") format("woff2"),
    url("/fonts/Poppins-Light.woff") format("woff");
  font-weight: 300;
  font-style: normal;
  font-display: swap;
}

@font-face {
  font-family: "Poppins";
  src: url("/fonts/Poppins-Regular.woff2") format("woff2"),
    url("/fonts/Poppins-Regular.woff") format("woff");
  font-weight: normal;
  font-style: normal;
  font-display: swap;
}

@font-face {
  font-family: "Poppins";
  src: url("/fonts/Poppins-Thin.woff2") format("woff2"),
    url("/fonts/Poppins-Thin.woff") format("woff");
  font-weight: 100;
  font-style: normal;
  font-display: swap;
}

@font-face {
  font-family: "Poppins";
  src: url("/fonts/Poppins-ExtraLight.woff2") format("woff2"),
    url("/fonts/Poppins-ExtraLight.woff") format("woff");
  font-weight: 200;
  font-style: normal;
  font-display: swap;
}

.ce-block__content,
.ce-toolbar__content {
  max-width: calc(100% - 80px) !important;
}
.cdx-block {
  max-width: 100% !important;
<<<<<<< HEAD
=======
}

/* Recurring Tailwind Classes */

@layer components {
  .bg-snoopfade {
    @apply bg-gradient-to-br from-snoopred to-pink-500 hover:to-snoopred;
  }
  .text-snoopfade {
    @apply text-transparent bg-clip-text bg-gradient-to-br from-snoopred to-pink-500 hover:to-snoopred;
  }
>>>>>>> bb903489
}<|MERGE_RESOLUTION|>--- conflicted
+++ resolved
@@ -89,8 +89,6 @@
 }
 .cdx-block {
   max-width: 100% !important;
-<<<<<<< HEAD
-=======
 }
 
 /* Recurring Tailwind Classes */
@@ -102,5 +100,4 @@
   .text-snoopfade {
     @apply text-transparent bg-clip-text bg-gradient-to-br from-snoopred to-pink-500 hover:to-snoopred;
   }
->>>>>>> bb903489
 }